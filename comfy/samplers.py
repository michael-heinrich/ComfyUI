from .k_diffusion import sampling as k_diffusion_sampling
from .extra_samplers import uni_pc
import torch
import collections
from comfy import model_management
import math
<<<<<<< HEAD
import logging
import comfy.sampler_helpers

=======
import comfy.conds
import logging
import comfy.sampler_helpers


>>>>>>> 7b60a326
DENSE_CONDITIONING = 'dense_conditioning'
BLOCK_DIAGONAL_CONDITIONING = 'block_diagonal_conditioning'

def select_conditioning_mode(conds, batch_size, polarity):
    # if any of the conditionings requests block diagonal conditioning or
    # dense conditioning, we need to use that mode for all conditionings
    # that don't request indexed conditioning individually

    if conds is None:
        print(f"Default to dense conditioning to handle 'None' for {polarity} conditionings")
        return DENSE_CONDITIONING
    
    dense_requested = False
    block_diagonal_requested = False
    
    for c in conds:
        mode = c.get('conditioning_mode', None)
        
        if mode == DENSE_CONDITIONING:
            dense_requested = True

        if mode == BLOCK_DIAGONAL_CONDITIONING:
            block_diagonal_requested = True



    if dense_requested and block_diagonal_requested:
        print(f"Both dense and block diagonal conditioning requested for {polarity} conditionings, this is not supported. Falling back to dense conditioning.")
        return DENSE_CONDITIONING
    
    if dense_requested:
        print(f"Dense conditioning requested for {polarity} conditionings, using dense conditioning.")
        return DENSE_CONDITIONING
    
    block_diagonal_ok = True

    if len(conds) < batch_size:
        block_diagonal_ok = False

    if len(conds) % batch_size != 0:
        block_diagonal_ok = False

    if not block_diagonal_ok:
        if block_diagonal_requested:
            print(f"Block diagonal conditioning requested for {polarity} conditionings, but the number of conditionings is not divisible by the batch size. Falling back to dense conditioning.")
        return DENSE_CONDITIONING

    if block_diagonal_requested:
        print(f"Block diagonal conditioning requested for {polarity} conditionings, using block diagonal conditioning.")
        return BLOCK_DIAGONAL_CONDITIONING

    
    print("No explicit conditioning mode requested, using dense conditioning (normal mode)")
    return DENSE_CONDITIONING

def get_area_and_mult(conds, x_in, timestep_in):
    batch_offset = -1
    old_shape = timestep_in.shape
    new_shape = timestep_in.shape
    if 'batch_offset' in conds:
        batch_offset = conds['batch_offset']
        # use the element with index batch_offset in the first dimension and all elements in the other dimensions
        x_in = x_in[batch_offset:batch_offset+1]
        timestep_in = timestep_in[batch_offset:batch_offset+1]
        new_shape = timestep_in.shape

    area = (x_in.shape[2], x_in.shape[3], 0, 0)
    strength = 1.0

    if 'timestep_start' in conds:
        timestep_start = conds['timestep_start']
        if timestep_in[0] > timestep_start:
            return None
    if 'timestep_end' in conds:
        timestep_end = conds['timestep_end']
        if timestep_in[0] < timestep_end:
            return None
    if 'area' in conds:
        area = conds['area']
    if 'strength' in conds:
        strength = conds['strength']

    input_x = x_in[:,:,area[2]:area[0] + area[2],area[3]:area[1] + area[3]]
    if 'mask' in conds:
        # Scale the mask to the size of the input
        # The mask should have been resized as we began the sampling process
        mask_strength = 1.0
        if "mask_strength" in conds:
            mask_strength = conds["mask_strength"]
        mask = conds['mask']
        assert(mask.shape[1] == x_in.shape[2])
        assert(mask.shape[2] == x_in.shape[3])
        mask = mask[:,area[2]:area[0] + area[2],area[3]:area[1] + area[3]] * mask_strength
        mask = mask.unsqueeze(1).repeat(input_x.shape[0] // mask.shape[0], input_x.shape[1], 1, 1)
    else:
        mask = torch.ones_like(input_x)
    mult = mask * strength

    if 'mask' not in conds:
        rr = 8
        if area[2] != 0:
            for t in range(rr):
                mult[:,:,t:1+t,:] *= ((1.0/rr) * (t + 1))
        if (area[0] + area[2]) < x_in.shape[2]:
            for t in range(rr):
                mult[:,:,area[0] - 1 - t:area[0] - t,:] *= ((1.0/rr) * (t + 1))
        if area[3] != 0:
            for t in range(rr):
                mult[:,:,:,t:1+t] *= ((1.0/rr) * (t + 1))
        if (area[1] + area[3]) < x_in.shape[3]:
            for t in range(rr):
                mult[:,:,:,area[1] - 1 - t:area[1] - t] *= ((1.0/rr) * (t + 1))

    conditioning = {}
    model_conds = conds["model_conds"]
    for c in model_conds:
        conditioning[c] = model_conds[c].process_cond(batch_size=x_in.shape[0], device=x_in.device, area=area)

    control = conds.get('control', None)

    patches = None
    if 'gligen' in conds:
        gligen = conds['gligen']
        patches = {}
        gligen_type = gligen[0]
        gligen_model = gligen[1]
        if gligen_type == "position":
            gligen_patch = gligen_model.model.set_position(input_x.shape, gligen[2], input_x.device)
        else:
            gligen_patch = gligen_model.model.set_empty(input_x.shape, input_x.device)

        patches['middle_patch'] = [gligen_patch]

    cond_obj = collections.namedtuple('cond_obj', ['input_x', 'mult', 'conditioning', 'area', 'control', 'patches', 'batch_offset'])
    return cond_obj(input_x, mult, conditioning, area, control, patches, batch_offset)

def cond_equal_size(c1, c2):
    if c1 is c2:
        return True
    if c1.keys() != c2.keys():
        return False
    for k in c1:
        if not c1[k].can_concat(c2[k]):
            return False
    return True

def can_concat_cond(c1, c2):
<<<<<<< HEAD
    if c1.input_x.shape != c2.input_x.shape:
        return False

    def objects_concatable(obj1, obj2):
        if (obj1 is None) != (obj2 is None):
            return False
        if obj1 is not None:
            if obj1 is not obj2:
                return False
        return True

    if not objects_concatable(c1.control, c2.control):
        return False

    if not objects_concatable(c1.patches, c2.patches):
        return False

    return cond_equal_size(c1.conditioning, c2.conditioning)
=======
    if c1[0].shape != c2[0].shape:
        return False

    #control
    if (c1[4] is None) != (c2[4] is None):
        return False
    if c1[4] is not None:
        if c1[4] is not c2[4]:
            return False

    #patches
    if (c1[5] is None) != (c2[5] is None):
        return False
    if (c1[5] is not None):
        if c1[5] is not c2[5]:
            return False

    return cond_equal_size(c1[2], c2[2])
>>>>>>> 7b60a326

def cond_cat(c_list):
    c_crossattn = []
    c_concat = []
    c_adm = []
    crossattn_max_len = 0

    temp = {}
    for x in c_list:
        for k in x:
            cur = temp.get(k, [])
            cur.append(x[k])
            temp[k] = cur

    out = {}
    for k in temp:
        conds = temp[k]
        out[k] = conds[0].concat(conds[1:])

    return out

def calc_cond_batch(model, conds, x_in, timestep, model_options):
<<<<<<< HEAD
    out_conds = []
    out_counts = []
    to_run = []

    # uncond_mode = select_conditioning_mode(conds[1], x_in.shape[0], 'negative')

    for i in range(len(conds)):
        out_conds.append(torch.zeros_like(x_in))
        out_counts.append(torch.ones_like(x_in) * 1e-37)

        cond = conds[i]
        
        # first, select the default conditioning batch mode, based on the number 
        # of present conditionings and the batch size
        polarity = 'positive' if i == 0 else 'negative'
        cond_mode = select_conditioning_mode(conds[0], x_in.shape[0], polarity)
        if cond is not None:
            if cond_mode == DENSE_CONDITIONING:
                for x in cond:
                    p = get_area_and_mult(x, x_in, timestep)
                    if p is None:
                        continue

                    to_run += [(p, i)]
            else:
                n_conds = len(cond)
                conds_per_image = n_conds // x_in.shape[0]

                for i, x in enumerate(cond):
                    batch_offset = x.get('batch_offset', i // conds_per_image)
                    x['batch_offset'] = batch_offset
                    p = get_area_and_mult(x, x_in, timestep)
                    if p is None:
                        continue

                    to_run += [(p, i)]

    ignore_mem_overflow = False
=======

    [cond, uncond] = conds

    out_cond = torch.zeros_like(x_in)
    out_count = torch.ones_like(x_in) * 1e-37

    out_uncond = torch.zeros_like(x_in)
    out_uncond_count = torch.ones_like(x_in) * 1e-37

    COND = 0
    UNCOND = 1

    # first, select the default conditioning batch mode, based on the number 
    # of present conditionings and the batch size
    cond_mode = select_conditioning_mode(cond, x_in.shape[0], 'positive')
    uncond_mode = select_conditioning_mode(uncond, x_in.shape[0], 'negative')
    
    to_run = []

    if cond_mode == DENSE_CONDITIONING:
        for x in cond:
            p = get_area_and_mult(x, x_in, timestep)
            if p is None:
                continue

            to_run += [(p, COND)]

    else:
        n_conds = len(cond)
        conds_per_image = n_conds // x_in.shape[0]

        for i, x in enumerate(cond):
            batch_offset = x.get('batch_offset', i // conds_per_image)
            x['batch_offset'] = batch_offset
            p = get_area_and_mult(x, x_in, timestep)
            if p is None:
                continue

            to_run += [(p, COND)]

    if uncond is not None:
        if uncond_mode == DENSE_CONDITIONING:
            for x in uncond:
                p = get_area_and_mult(x, x_in, timestep)
                if p is None:
                    continue

                to_run += [(p, UNCOND)]

        else:
            n_unconds = len(uncond) if uncond is not None else 0
            unconds_per_image = n_unconds // x_in.shape[0]

            for i, x in enumerate(uncond):
                batch_offset = x.get('batch_offset', i // unconds_per_image)
                x['batch_offset'] = batch_offset
                p = get_area_and_mult(x, x_in, timestep)
                if p is None:
                    continue

                to_run += [(p, UNCOND)]



    ignore_mem_overflow = False    
>>>>>>> 7b60a326

    while len(to_run) > 0:
        first = to_run[0]
        first_shape = first[0][0].shape
        to_batch_temp = []
        for x in range(len(to_run)):
            if can_concat_cond(to_run[x][0], first[0]):
                to_batch_temp += [x]

        to_batch_temp.reverse()
        to_batch = to_batch_temp[:1]

        free_memory = model_management.get_free_memory(x_in.device)
        for i in range(1, len(to_batch_temp) + 1):
            batch_amount = to_batch_temp[:len(to_batch_temp)//i]
            input_shape = [len(batch_amount) * first_shape[0]] + list(first_shape)[1:]
            if model.memory_required(input_shape) < free_memory or ignore_mem_overflow:
                to_batch = batch_amount
                break

        input_x = []
        mult = []
        c = []
        cond_or_uncond = []
        area = []
        batch_offset = []
        control = None
        patches = None
        for x in to_batch:
            o = to_run.pop(x)
            p = o[0]
            input_x.append(p.input_x)
            mult.append(p.mult)
            c.append(p.conditioning)
            area.append(p.area)
            cond_or_uncond.append(o[1])
            control = p.control
            patches = p.patches
            batch_offset.append(p.batch_offset)

        batch_chunks = len(cond_or_uncond)
        input_x = torch.cat(input_x)
        c = cond_cat(c)
        n_evaluations = input_x.shape[0]

        # this is more of a hack than a proper solution, however timesteps
        # are uniform across the batch, so we can just repeat the timestep.
        # make a torch tensor that is just a vector of the timestep repeated 'n_evaluations' times
        timestep_ = torch.ones(n_evaluations, dtype=torch.float32, device=input_x.device) * timestep[0]

        if control is not None:
            # get the correct controlnet hints for the batch
            orig_hint = control.cond_hint_original
            n_hints = orig_hint.shape[0]
            n_images = input_x.shape[0]
            # make tensor that repeats the first image in the original hint 'batch_size' times
            hint = orig_hint[0:1].repeat(n_images, 1, 1, 1)
            # for each image in the batch, replace the hint with the corresponding hint from the original hint,
            # but modulo the number of hints in the original hint
            for i in range(n_images):
                off = n_images - i - 1 # because the conditionings are applied in reverse order
                if len(batch_offset) > i:
                    if batch_offset[i] >= 0:
                        off = batch_offset[i]
                hint[i] = orig_hint[off % n_hints]

            # temporarily replace the original hint with the batch hint
            control.cond_hint_original = hint
            cond_hint_tmp = control.cond_hint
            control.cond_hint = hint
            c['control'] = control.get_control(input_x, timestep_, c, len(cond_or_uncond))
            
            # restore the original hint
            control.cond_hint_original = orig_hint
            control.cond_hint = cond_hint_tmp

        transformer_options = {}
        if 'transformer_options' in model_options:
            transformer_options = model_options['transformer_options'].copy()

        if patches is not None:
            if "patches" in transformer_options:
                cur_patches = transformer_options["patches"].copy()
                for p in patches:
                    if p in cur_patches:
                        cur_patches[p] = cur_patches[p] + patches[p]
                    else:
                        cur_patches[p] = patches[p]
<<<<<<< HEAD
                transformer_options["patches"] = cur_patches
=======
>>>>>>> 7b60a326
            else:
                transformer_options["patches"] = patches

        transformer_options["cond_or_uncond"] = cond_or_uncond[:]
        transformer_options["sigmas"] = timestep

        c['transformer_options'] = transformer_options

        if 'model_function_wrapper' in model_options:
            output = model_options['model_function_wrapper'](model.apply_model, {"input": input_x, "timestep": timestep_, "c": c, "cond_or_uncond": cond_or_uncond}).chunk(batch_chunks)
        else:
            output = model.apply_model(input_x, timestep_, **c).chunk(batch_chunks)
<<<<<<< HEAD
=======
        del input_x
>>>>>>> 7b60a326

        for o in range(batch_chunks):
            off = batch_offset[o]
            if off < 0:
<<<<<<< HEAD
                cond_index = cond_or_uncond[o]
                out_conds[cond_index][:,:,area[o][2]:area[o][0] + area[o][2],area[o][3]:area[o][1] + area[o][3]] += output[o] * mult[o]
                out_counts[cond_index][:,:,area[o][2]:area[o][0] + area[o][2],area[o][3]:area[o][1] + area[o][3]] += mult[o]
            else:
                if off > out_conds.shape[1]:
                    raise Exception(f"Batch offset must be smaller than the batch size. Conditioning offset was {off} but the batch size was {out_conds.shape[1]}")
                out_conds[cond_index][off:off+1,:,area[o][2]:area[o][0] + area[o][2],area[o][3]:area[o][1] + area[o][3]] += output[o] * mult[o]
                out_counts[cond_index][off:off+1,:,area[o][2]:area[o][0] + area[o][2],area[o][3]:area[o][1] + area[o][3]] += mult[o]
                

    for i in range(len(out_conds)):
        out_conds[i] /= out_counts[i]

    return out_conds

def calc_cond_uncond_batch(model, cond, uncond, x_in, timestep, model_options): #TODO: remove
    logging.warning("WARNING: The comfy.samplers.calc_cond_uncond_batch function is deprecated please use the calc_cond_batch one instead.")
    return tuple(calc_cond_batch(model, [cond, uncond], x_in, timestep, model_options))
=======
                if cond_or_uncond[o] == COND:
                    out_cond[:,:,area[o][2]:area[o][0] + area[o][2],area[o][3]:area[o][1] + area[o][3]] += output[o] * mult[o]
                    out_count[:,:,area[o][2]:area[o][0] + area[o][2],area[o][3]:area[o][1] + area[o][3]] += mult[o]
                else:
                    out_uncond[:,:,area[o][2]:area[o][0] + area[o][2],area[o][3]:area[o][1] + area[o][3]] += output[o] * mult[o]
                    out_uncond_count[:,:,area[o][2]:area[o][0] + area[o][2],area[o][3]:area[o][1] + area[o][3]] += mult[o]
            else:
                if cond_or_uncond[o] == COND:
                    if off > out_cond.shape[0]:
                        raise Exception(f"Batch offset must be smaller than the batch size. Positive conditioning offset was {off} but the batch size was {out_cond.shape[0]}")
                    out_cond[off:off+1,:,area[o][2]:area[o][0] + area[o][2],area[o][3]:area[o][1] + area[o][3]] += output[o] * mult[o]
                    out_count[off:off+1,:,area[o][2]:area[o][0] + area[o][2],area[o][3]:area[o][1] + area[o][3]] += mult[o]
                else:
                    if off > out_uncond.shape[0]:
                        raise Exception(f"Batch offset must be smaller than the batch size. Negative conditioning offset was {off} but the batch size was {out_uncond.shape[0]}")
                    out_uncond[off:off+1,:,area[o][2]:area[o][0] + area[o][2],area[o][3]:area[o][1] + area[o][3]] += output[o] * mult[o]
                    out_uncond_count[off:off+1,:,area[o][2]:area[o][0] + area[o][2],area[o][3]:area[o][1] + area[o][3]] += mult[o]

        del mult

    out_cond /= out_count
    del out_count
    out_uncond /= out_uncond_count
    del out_uncond_count
    return out_cond, out_uncond
>>>>>>> 7b60a326

def cfg_function(model, cond_pred, uncond_pred, cond_scale, x, timestep, model_options={}, cond=None, uncond=None):
    if "sampler_cfg_function" in model_options:
        args = {"cond": x - cond_pred, "uncond": x - uncond_pred, "cond_scale": cond_scale, "timestep": timestep, "input": x, "sigma": timestep,
                "cond_denoised": cond_pred, "uncond_denoised": uncond_pred, "model": model, "model_options": model_options}
        cfg_result = x - model_options["sampler_cfg_function"](args)
    else:
        cfg_result = uncond_pred + (cond_pred - uncond_pred) * cond_scale
<<<<<<< HEAD

    for fn in model_options.get("sampler_post_cfg_function", []):
        args = {"denoised": cfg_result, "cond": cond, "uncond": uncond, "model": model, "uncond_denoised": uncond_pred, "cond_denoised": cond_pred,
                "sigma": timestep, "model_options": model_options, "input": x}
        cfg_result = fn(args)
=======

    for fn in model_options.get("sampler_post_cfg_function", []):
        args = {"denoised": cfg_result, "cond": cond, "uncond": uncond, "model": model, "uncond_denoised": uncond_pred, "cond_denoised": cond_pred,
                "sigma": timestep, "model_options": model_options, "input": x}
        cfg_result = fn(args)

    return cfg_result
>>>>>>> 7b60a326

    return cfg_result

#The main sampling function shared by all the samplers
#Returns denoised
def sampling_function(model, x, timestep, uncond, cond, cond_scale, model_options={}, seed=None):
    if math.isclose(cond_scale, 1.0) and model_options.get("disable_cfg1_optimization", False) == False:
        uncond_ = None
    else:
        uncond_ = uncond
<<<<<<< HEAD

    conds = [cond, uncond_]
    out = calc_cond_batch(model, conds, x, timestep, model_options)
    return cfg_function(model, out[0], out[1], cond_scale, x, timestep, model_options=model_options, cond=cond, uncond=uncond_)
=======

    conds = [cond, uncond_]
    out = calc_cond_batch(model, conds, x, timestep, model_options)
    return cfg_function(model, out[0], out[1], cond_scale, x, timestep, model_options=model_options, cond=cond, uncond=uncond_)

>>>>>>> 7b60a326


class KSamplerX0Inpaint:
    def __init__(self, model, sigmas):
        self.inner_model = model
        self.sigmas = sigmas
    def __call__(self, x, sigma, denoise_mask, model_options={}, seed=None):
        if denoise_mask is not None:
            if "denoise_mask_function" in model_options:
                denoise_mask = model_options["denoise_mask_function"](sigma, denoise_mask, extra_options={"model": self.inner_model, "sigmas": self.sigmas})
            latent_mask = 1. - denoise_mask
            x = x * denoise_mask + self.inner_model.inner_model.model_sampling.noise_scaling(sigma.reshape([sigma.shape[0]] + [1] * (len(self.noise.shape) - 1)), self.noise, self.latent_image) * latent_mask
        out = self.inner_model(x, sigma, model_options=model_options, seed=seed)
        if denoise_mask is not None:
            out = out * denoise_mask + self.latent_image * latent_mask
        return out

def simple_scheduler(model_sampling, steps):
    s = model_sampling
    sigs = []
    ss = len(s.sigmas) / steps
    for x in range(steps):
        sigs += [float(s.sigmas[-(1 + int(x * ss))])]
    sigs += [0.0]
    return torch.FloatTensor(sigs)

def ddim_scheduler(model_sampling, steps):
    s = model_sampling
    sigs = []
    ss = max(len(s.sigmas) // steps, 1)
    x = 1
    while x < len(s.sigmas):
        sigs += [float(s.sigmas[x])]
        x += ss
    sigs = sigs[::-1]
    sigs += [0.0]
    return torch.FloatTensor(sigs)

def normal_scheduler(model_sampling, steps, sgm=False, floor=False):
    s = model_sampling
    start = s.timestep(s.sigma_max)
    end = s.timestep(s.sigma_min)

    if sgm:
        timesteps = torch.linspace(start, end, steps + 1)[:-1]
    else:
        timesteps = torch.linspace(start, end, steps)

    sigs = []
    for x in range(len(timesteps)):
        ts = timesteps[x]
        sigs.append(s.sigma(ts))
    sigs += [0.0]
    return torch.FloatTensor(sigs)

def get_mask_aabb(masks):
    if masks.numel() == 0:
        return torch.zeros((0, 4), device=masks.device, dtype=torch.int)

    b = masks.shape[0]

    bounding_boxes = torch.zeros((b, 4), device=masks.device, dtype=torch.int)
    is_empty = torch.zeros((b), device=masks.device, dtype=torch.bool)
    for i in range(b):
        mask = masks[i]
        if mask.numel() == 0:
            continue
        if torch.max(mask != 0) == False:
            is_empty[i] = True
            continue
        y, x = torch.where(mask)
        bounding_boxes[i, 0] = torch.min(x)
        bounding_boxes[i, 1] = torch.min(y)
        bounding_boxes[i, 2] = torch.max(x)
        bounding_boxes[i, 3] = torch.max(y)

    return bounding_boxes, is_empty

def resolve_areas_and_cond_masks(conditions, h, w, device):
    # We need to decide on an area outside the sampling loop in order to properly generate opposite areas of equal sizes.
    # While we're doing this, we can also resolve the mask device and scaling for performance reasons
    for i in range(len(conditions)):
        c = conditions[i]
        if 'area' in c:
            area = c['area']
            if area[0] == "percentage":
                modified = c.copy()
                area = (max(1, round(area[1] * h)), max(1, round(area[2] * w)), round(area[3] * h), round(area[4] * w))
                modified['area'] = area
                c = modified
                conditions[i] = c

        if 'mask' in c:
            mask = c['mask']
            mask = mask.to(device=device)
            modified = c.copy()
            if len(mask.shape) == 2:
                mask = mask.unsqueeze(0)
            if mask.shape[1] != h or mask.shape[2] != w:
                mask = torch.nn.functional.interpolate(mask.unsqueeze(1), size=(h, w), mode='bilinear', align_corners=False).squeeze(1)

            if modified.get("set_area_to_bounds", False):
                bounds = torch.max(torch.abs(mask),dim=0).values.unsqueeze(0)
                boxes, is_empty = get_mask_aabb(bounds)
                if is_empty[0]:
                    # Use the minimum possible size for efficiency reasons. (Since the mask is all-0, this becomes a noop anyway)
                    modified['area'] = (8, 8, 0, 0)
                else:
                    box = boxes[0]
                    H, W, Y, X = (box[3] - box[1] + 1, box[2] - box[0] + 1, box[1], box[0])
                    H = max(8, H)
                    W = max(8, W)
                    area = (int(H), int(W), int(Y), int(X))
                    modified['area'] = area

            modified['mask'] = mask
            conditions[i] = modified

def create_cond_with_same_area_if_none(conds, c):
    if 'area' not in c:
        return

    c_area = c['area']
    smallest = None
    for x in conds:
        if 'area' in x:
            a = x['area']
            if c_area[2] >= a[2] and c_area[3] >= a[3]:
                if a[0] + a[2] >= c_area[0] + c_area[2]:
                    if a[1] + a[3] >= c_area[1] + c_area[3]:
                        if smallest is None:
                            smallest = x
                        elif 'area' not in smallest:
                            smallest = x
                        else:
                            if smallest['area'][0] * smallest['area'][1] > a[0] * a[1]:
                                smallest = x
        else:
            if smallest is None:
                smallest = x
    if smallest is None:
        return
    if 'area' in smallest:
        if smallest['area'] == c_area:
            return

    out = c.copy()
    out['model_conds'] = smallest['model_conds'].copy() #TODO: which fields should be copied?
    conds += [out]

def calculate_start_end_timesteps(model, conds):
    s = model.model_sampling
    for t in range(len(conds)):
        x = conds[t]

        timestep_start = None
        timestep_end = None
        if 'start_percent' in x:
            timestep_start = s.percent_to_sigma(x['start_percent'])
        if 'end_percent' in x:
            timestep_end = s.percent_to_sigma(x['end_percent'])

        if (timestep_start is not None) or (timestep_end is not None):
            n = x.copy()
            if (timestep_start is not None):
                n['timestep_start'] = timestep_start
            if (timestep_end is not None):
                n['timestep_end'] = timestep_end
            conds[t] = n

def pre_run_control(model, conds):
    s = model.model_sampling
    for t in range(len(conds)):
        x = conds[t]

        timestep_start = None
        timestep_end = None
        percent_to_timestep_function = lambda a: s.percent_to_sigma(a)
        if 'control' in x:
            x['control'].pre_run(model, percent_to_timestep_function)

def apply_empty_x_to_equal_area(conds, uncond, name, uncond_fill_func):
    cond_cnets = []
    cond_other = []
    uncond_cnets = []
    uncond_other = []
    for t in range(len(conds)):
        x = conds[t]
        if 'area' not in x:
            if name in x and x[name] is not None:
                cond_cnets.append(x[name])
            else:
                cond_other.append((x, t))
    for t in range(len(uncond)):
        x = uncond[t]
        if 'area' not in x:
            if name in x and x[name] is not None:
                uncond_cnets.append(x[name])
            else:
                uncond_other.append((x, t))

    if len(uncond_cnets) > 0:
        return

    for x in range(len(cond_cnets)):
        temp = uncond_other[x % len(uncond_other)]
        o = temp[0]
        if name in o and o[name] is not None:
            n = o.copy()
            n[name] = uncond_fill_func(cond_cnets, x)
            uncond += [n]
        else:
            n = o.copy()
            n[name] = uncond_fill_func(cond_cnets, x)
            uncond[temp[1]] = n

def encode_model_conds(model_function, conds, noise, device, prompt_type, **kwargs):
    for t in range(len(conds)):
        x = conds[t]
        params = x.copy()
        params["device"] = device
        params["noise"] = noise
        params["width"] = params.get("width", noise.shape[3] * 8)
        params["height"] = params.get("height", noise.shape[2] * 8)
        params["prompt_type"] = params.get("prompt_type", prompt_type)
        for k in kwargs:
            if k not in params:
                params[k] = kwargs[k]

        out = model_function(**params)
        x = x.copy()
        model_conds = x['model_conds'].copy()
        for k in out:
            model_conds[k] = out[k]
        x['model_conds'] = model_conds
        conds[t] = x
    return conds

class Sampler:
    def sample(self):
        pass

    def max_denoise(self, model_wrap, sigmas):
        max_sigma = float(model_wrap.inner_model.model_sampling.sigma_max)
        sigma = float(sigmas[0])
        return math.isclose(max_sigma, sigma, rel_tol=1e-05) or sigma > max_sigma

KSAMPLER_NAMES = ["euler", "euler_ancestral", "heun", "heunpp2","dpm_2", "dpm_2_ancestral",
                  "lms", "dpm_fast", "dpm_adaptive", "dpmpp_2s_ancestral", "dpmpp_sde", "dpmpp_sde_gpu",
                  "dpmpp_2m", "dpmpp_2m_sde", "dpmpp_2m_sde_gpu", "dpmpp_3m_sde", "dpmpp_3m_sde_gpu", "ddpm", "lcm"]

class KSAMPLER(Sampler):
    def __init__(self, sampler_function, extra_options={}, inpaint_options={}):
        self.sampler_function = sampler_function
        self.extra_options = extra_options
        self.inpaint_options = inpaint_options

    def sample(self, model_wrap, sigmas, extra_args, callback, noise, latent_image=None, denoise_mask=None, disable_pbar=False):
        extra_args["denoise_mask"] = denoise_mask
        model_k = KSamplerX0Inpaint(model_wrap, sigmas)
        model_k.latent_image = latent_image
        if self.inpaint_options.get("random", False): #TODO: Should this be the default?
            generator = torch.manual_seed(extra_args.get("seed", 41) + 1)
            model_k.noise = torch.randn(noise.shape, generator=generator, device="cpu").to(noise.dtype).to(noise.device)
        else:
            model_k.noise = noise

        noise = model_wrap.inner_model.model_sampling.noise_scaling(sigmas[0], noise, latent_image, self.max_denoise(model_wrap, sigmas))

        k_callback = None
        total_steps = len(sigmas) - 1
        if callback is not None:
            k_callback = lambda x: callback(x["i"], x["denoised"], x["x"], total_steps)

        samples = self.sampler_function(model_k, noise, sigmas, extra_args=extra_args, callback=k_callback, disable=disable_pbar, **self.extra_options)
        samples = model_wrap.inner_model.model_sampling.inverse_noise_scaling(sigmas[-1], samples)
        return samples


def ksampler(sampler_name, extra_options={}, inpaint_options={}):
    if sampler_name == "dpm_fast":
        def dpm_fast_function(model, noise, sigmas, extra_args, callback, disable):
            sigma_min = sigmas[-1]
            if sigma_min == 0:
                sigma_min = sigmas[-2]
            total_steps = len(sigmas) - 1
            return k_diffusion_sampling.sample_dpm_fast(model, noise, sigma_min, sigmas[0], total_steps, extra_args=extra_args, callback=callback, disable=disable)
        sampler_function = dpm_fast_function
    elif sampler_name == "dpm_adaptive":
        def dpm_adaptive_function(model, noise, sigmas, extra_args, callback, disable, **extra_options):
            sigma_min = sigmas[-1]
            if sigma_min == 0:
                sigma_min = sigmas[-2]
            return k_diffusion_sampling.sample_dpm_adaptive(model, noise, sigma_min, sigmas[0], extra_args=extra_args, callback=callback, disable=disable, **extra_options)
        sampler_function = dpm_adaptive_function
    else:
        sampler_function = getattr(k_diffusion_sampling, "sample_{}".format(sampler_name))

    return KSAMPLER(sampler_function, extra_options, inpaint_options)


def process_conds(model, noise, conds, device, latent_image=None, denoise_mask=None, seed=None):
    for k in conds:
        conds[k] = conds[k][:]
        resolve_areas_and_cond_masks(conds[k], noise.shape[2], noise.shape[3], device)

    for k in conds:
        calculate_start_end_timesteps(model, conds[k])

    if hasattr(model, 'extra_conds'):
        for k in conds:
            conds[k] = encode_model_conds(model.extra_conds, conds[k], noise, device, k, latent_image=latent_image, denoise_mask=denoise_mask, seed=seed)

    #make sure each cond area has an opposite one with the same area
    for k in conds:
        for c in conds[k]:
            for kk in conds:
                if k != kk:
                    create_cond_with_same_area_if_none(conds[kk], c)

    for k in conds:
        pre_run_control(model, conds[k])

    if "positive" in conds:
        positive = conds["positive"]
        for k in conds:
            if k != "positive":
                apply_empty_x_to_equal_area(list(filter(lambda c: c.get('control_apply_to_uncond', False) == True, positive)), conds[k], 'control', lambda cond_cnets, x: cond_cnets[x])
                apply_empty_x_to_equal_area(positive, conds[k], 'gligen', lambda cond_cnets, x: cond_cnets[x])

    return conds

class CFGGuider:
    def __init__(self, model_patcher):
        self.model_patcher = model_patcher
        self.model_options = model_patcher.model_options
        self.original_conds = {}
        self.cfg = 1.0

    def set_conds(self, positive, negative):
        self.inner_set_conds({"positive": positive, "negative": negative})

    def set_cfg(self, cfg):
        self.cfg = cfg

    def inner_set_conds(self, conds):
        for k in conds:
            self.original_conds[k] = comfy.sampler_helpers.convert_cond(conds[k])

    def __call__(self, *args, **kwargs):
        return self.predict_noise(*args, **kwargs)

    def predict_noise(self, x, timestep, model_options={}, seed=None):
        return sampling_function(self.inner_model, x, timestep, self.conds.get("negative", None), self.conds.get("positive", None), self.cfg, model_options=model_options, seed=seed)

    def inner_sample(self, noise, latent_image, device, sampler, sigmas, denoise_mask, callback, disable_pbar, seed):
        if latent_image is not None and torch.count_nonzero(latent_image) > 0: #Don't shift the empty latent image.
            latent_image = self.inner_model.process_latent_in(latent_image)

        self.conds = process_conds(self.inner_model, noise, self.conds, device, latent_image, denoise_mask, seed)

        extra_args = {"model_options": self.model_options, "seed":seed}

        samples = sampler.sample(self, sigmas, extra_args, callback, noise, latent_image, denoise_mask, disable_pbar)
        return self.inner_model.process_latent_out(samples.to(torch.float32))

    def sample(self, noise, latent_image, sampler, sigmas, denoise_mask=None, callback=None, disable_pbar=False, seed=None):
        if sigmas.shape[-1] == 0:
            return latent_image

        self.conds = {}
        for k in self.original_conds:
            self.conds[k] = list(map(lambda a: a.copy(), self.original_conds[k]))

        self.inner_model, self.conds, self.loaded_models = comfy.sampler_helpers.prepare_sampling(self.model_patcher, noise.shape, self.conds)
        device = self.model_patcher.load_device

        if denoise_mask is not None:
            denoise_mask = comfy.sampler_helpers.prepare_mask(denoise_mask, noise.shape, device)

        noise = noise.to(device)
        latent_image = latent_image.to(device)
        sigmas = sigmas.to(device)

        output = self.inner_sample(noise, latent_image, device, sampler, sigmas, denoise_mask, callback, disable_pbar, seed)

        comfy.sampler_helpers.cleanup_models(self.conds, self.loaded_models)
        del self.inner_model
        del self.conds
        del self.loaded_models
        return output


def sample(model, noise, positive, negative, cfg, device, sampler, sigmas, model_options={}, latent_image=None, denoise_mask=None, callback=None, disable_pbar=False, seed=None):
    cfg_guider = CFGGuider(model)
    cfg_guider.set_conds(positive, negative)
    cfg_guider.set_cfg(cfg)
    return cfg_guider.sample(noise, latent_image, sampler, sigmas, denoise_mask, callback, disable_pbar, seed)


SCHEDULER_NAMES = ["normal", "karras", "exponential", "sgm_uniform", "simple", "ddim_uniform"]
SAMPLER_NAMES = KSAMPLER_NAMES + ["ddim", "uni_pc", "uni_pc_bh2"]

def calculate_sigmas(model_sampling, scheduler_name, steps):
    if scheduler_name == "karras":
        sigmas = k_diffusion_sampling.get_sigmas_karras(n=steps, sigma_min=float(model_sampling.sigma_min), sigma_max=float(model_sampling.sigma_max))
    elif scheduler_name == "exponential":
        sigmas = k_diffusion_sampling.get_sigmas_exponential(n=steps, sigma_min=float(model_sampling.sigma_min), sigma_max=float(model_sampling.sigma_max))
    elif scheduler_name == "normal":
        sigmas = normal_scheduler(model_sampling, steps)
    elif scheduler_name == "simple":
        sigmas = simple_scheduler(model_sampling, steps)
    elif scheduler_name == "ddim_uniform":
        sigmas = ddim_scheduler(model_sampling, steps)
    elif scheduler_name == "sgm_uniform":
        sigmas = normal_scheduler(model_sampling, steps, sgm=True)
    else:
        logging.error("error invalid scheduler {}".format(scheduler_name))
    return sigmas

def sampler_object(name):
    if name == "uni_pc":
        sampler = KSAMPLER(uni_pc.sample_unipc)
    elif name == "uni_pc_bh2":
        sampler = KSAMPLER(uni_pc.sample_unipc_bh2)
    elif name == "ddim":
        sampler = ksampler("euler", inpaint_options={"random": True})
    else:
        sampler = ksampler(name)
    return sampler

class KSampler:
    SCHEDULERS = SCHEDULER_NAMES
    SAMPLERS = SAMPLER_NAMES
    DISCARD_PENULTIMATE_SIGMA_SAMPLERS = set(('dpm_2', 'dpm_2_ancestral', 'uni_pc', 'uni_pc_bh2'))

    def __init__(self, model, steps, device, sampler=None, scheduler=None, denoise=None, model_options={}):
        self.model = model
        self.device = device
        if scheduler not in self.SCHEDULERS:
            scheduler = self.SCHEDULERS[0]
        if sampler not in self.SAMPLERS:
            sampler = self.SAMPLERS[0]
        self.scheduler = scheduler
        self.sampler = sampler
        self.set_steps(steps, denoise)
        self.denoise = denoise
        self.model_options = model_options

    def calculate_sigmas(self, steps):
        sigmas = None

        discard_penultimate_sigma = False
        if self.sampler in self.DISCARD_PENULTIMATE_SIGMA_SAMPLERS:
            steps += 1
            discard_penultimate_sigma = True

        sigmas = calculate_sigmas(self.model.get_model_object("model_sampling"), self.scheduler, steps)

        if discard_penultimate_sigma:
            sigmas = torch.cat([sigmas[:-2], sigmas[-1:]])
        return sigmas

    def set_steps(self, steps, denoise=None):
        self.steps = steps
        if denoise is None or denoise > 0.9999:
            self.sigmas = self.calculate_sigmas(steps).to(self.device)
        else:
            if denoise <= 0.0:
                self.sigmas = torch.FloatTensor([])
            else:
                new_steps = int(steps/denoise)
                sigmas = self.calculate_sigmas(new_steps).to(self.device)
                self.sigmas = sigmas[-(steps + 1):]

    def sample(self, noise, positive, negative, cfg, latent_image=None, start_step=None, last_step=None, force_full_denoise=False, denoise_mask=None, sigmas=None, callback=None, disable_pbar=False, seed=None):
        if sigmas is None:
            sigmas = self.sigmas

        if last_step is not None and last_step < (len(sigmas) - 1):
            sigmas = sigmas[:last_step + 1]
            if force_full_denoise:
                sigmas[-1] = 0

        if start_step is not None:
            if start_step < (len(sigmas) - 1):
                sigmas = sigmas[start_step:]
            else:
                if latent_image is not None:
                    return latent_image
                else:
                    return torch.zeros_like(noise)

        sampler = sampler_object(self.sampler)

        return sample(self.model, noise, positive, negative, cfg, self.device, sampler, sigmas, self.model_options, latent_image=latent_image, denoise_mask=denoise_mask, callback=callback, disable_pbar=disable_pbar, seed=seed)<|MERGE_RESOLUTION|>--- conflicted
+++ resolved
@@ -4,17 +4,11 @@
 import collections
 from comfy import model_management
 import math
-<<<<<<< HEAD
-import logging
-import comfy.sampler_helpers
-
-=======
 import comfy.conds
 import logging
 import comfy.sampler_helpers
 
 
->>>>>>> 7b60a326
 DENSE_CONDITIONING = 'dense_conditioning'
 BLOCK_DIAGONAL_CONDITIONING = 'block_diagonal_conditioning'
 
@@ -38,8 +32,6 @@
 
         if mode == BLOCK_DIAGONAL_CONDITIONING:
             block_diagonal_requested = True
-
-
 
     if dense_requested and block_diagonal_requested:
         print(f"Both dense and block diagonal conditioning requested for {polarity} conditionings, this is not supported. Falling back to dense conditioning.")
@@ -162,7 +154,6 @@
     return True
 
 def can_concat_cond(c1, c2):
-<<<<<<< HEAD
     if c1.input_x.shape != c2.input_x.shape:
         return False
 
@@ -181,26 +172,6 @@
         return False
 
     return cond_equal_size(c1.conditioning, c2.conditioning)
-=======
-    if c1[0].shape != c2[0].shape:
-        return False
-
-    #control
-    if (c1[4] is None) != (c2[4] is None):
-        return False
-    if c1[4] is not None:
-        if c1[4] is not c2[4]:
-            return False
-
-    #patches
-    if (c1[5] is None) != (c2[5] is None):
-        return False
-    if (c1[5] is not None):
-        if c1[5] is not c2[5]:
-            return False
-
-    return cond_equal_size(c1[2], c2[2])
->>>>>>> 7b60a326
 
 def cond_cat(c_list):
     c_crossattn = []
@@ -223,7 +194,6 @@
     return out
 
 def calc_cond_batch(model, conds, x_in, timestep, model_options):
-<<<<<<< HEAD
     out_conds = []
     out_counts = []
     to_run = []
@@ -262,73 +232,6 @@
                     to_run += [(p, i)]
 
     ignore_mem_overflow = False
-=======
-
-    [cond, uncond] = conds
-
-    out_cond = torch.zeros_like(x_in)
-    out_count = torch.ones_like(x_in) * 1e-37
-
-    out_uncond = torch.zeros_like(x_in)
-    out_uncond_count = torch.ones_like(x_in) * 1e-37
-
-    COND = 0
-    UNCOND = 1
-
-    # first, select the default conditioning batch mode, based on the number 
-    # of present conditionings and the batch size
-    cond_mode = select_conditioning_mode(cond, x_in.shape[0], 'positive')
-    uncond_mode = select_conditioning_mode(uncond, x_in.shape[0], 'negative')
-    
-    to_run = []
-
-    if cond_mode == DENSE_CONDITIONING:
-        for x in cond:
-            p = get_area_and_mult(x, x_in, timestep)
-            if p is None:
-                continue
-
-            to_run += [(p, COND)]
-
-    else:
-        n_conds = len(cond)
-        conds_per_image = n_conds // x_in.shape[0]
-
-        for i, x in enumerate(cond):
-            batch_offset = x.get('batch_offset', i // conds_per_image)
-            x['batch_offset'] = batch_offset
-            p = get_area_and_mult(x, x_in, timestep)
-            if p is None:
-                continue
-
-            to_run += [(p, COND)]
-
-    if uncond is not None:
-        if uncond_mode == DENSE_CONDITIONING:
-            for x in uncond:
-                p = get_area_and_mult(x, x_in, timestep)
-                if p is None:
-                    continue
-
-                to_run += [(p, UNCOND)]
-
-        else:
-            n_unconds = len(uncond) if uncond is not None else 0
-            unconds_per_image = n_unconds // x_in.shape[0]
-
-            for i, x in enumerate(uncond):
-                batch_offset = x.get('batch_offset', i // unconds_per_image)
-                x['batch_offset'] = batch_offset
-                p = get_area_and_mult(x, x_in, timestep)
-                if p is None:
-                    continue
-
-                to_run += [(p, UNCOND)]
-
-
-
-    ignore_mem_overflow = False    
->>>>>>> 7b60a326
 
     while len(to_run) > 0:
         first = to_run[0]
@@ -417,10 +320,7 @@
                         cur_patches[p] = cur_patches[p] + patches[p]
                     else:
                         cur_patches[p] = patches[p]
-<<<<<<< HEAD
                 transformer_options["patches"] = cur_patches
-=======
->>>>>>> 7b60a326
             else:
                 transformer_options["patches"] = patches
 
@@ -433,15 +333,10 @@
             output = model_options['model_function_wrapper'](model.apply_model, {"input": input_x, "timestep": timestep_, "c": c, "cond_or_uncond": cond_or_uncond}).chunk(batch_chunks)
         else:
             output = model.apply_model(input_x, timestep_, **c).chunk(batch_chunks)
-<<<<<<< HEAD
-=======
-        del input_x
->>>>>>> 7b60a326
 
         for o in range(batch_chunks):
             off = batch_offset[o]
             if off < 0:
-<<<<<<< HEAD
                 cond_index = cond_or_uncond[o]
                 out_conds[cond_index][:,:,area[o][2]:area[o][0] + area[o][2],area[o][3]:area[o][1] + area[o][3]] += output[o] * mult[o]
                 out_counts[cond_index][:,:,area[o][2]:area[o][0] + area[o][2],area[o][3]:area[o][1] + area[o][3]] += mult[o]
@@ -460,33 +355,6 @@
 def calc_cond_uncond_batch(model, cond, uncond, x_in, timestep, model_options): #TODO: remove
     logging.warning("WARNING: The comfy.samplers.calc_cond_uncond_batch function is deprecated please use the calc_cond_batch one instead.")
     return tuple(calc_cond_batch(model, [cond, uncond], x_in, timestep, model_options))
-=======
-                if cond_or_uncond[o] == COND:
-                    out_cond[:,:,area[o][2]:area[o][0] + area[o][2],area[o][3]:area[o][1] + area[o][3]] += output[o] * mult[o]
-                    out_count[:,:,area[o][2]:area[o][0] + area[o][2],area[o][3]:area[o][1] + area[o][3]] += mult[o]
-                else:
-                    out_uncond[:,:,area[o][2]:area[o][0] + area[o][2],area[o][3]:area[o][1] + area[o][3]] += output[o] * mult[o]
-                    out_uncond_count[:,:,area[o][2]:area[o][0] + area[o][2],area[o][3]:area[o][1] + area[o][3]] += mult[o]
-            else:
-                if cond_or_uncond[o] == COND:
-                    if off > out_cond.shape[0]:
-                        raise Exception(f"Batch offset must be smaller than the batch size. Positive conditioning offset was {off} but the batch size was {out_cond.shape[0]}")
-                    out_cond[off:off+1,:,area[o][2]:area[o][0] + area[o][2],area[o][3]:area[o][1] + area[o][3]] += output[o] * mult[o]
-                    out_count[off:off+1,:,area[o][2]:area[o][0] + area[o][2],area[o][3]:area[o][1] + area[o][3]] += mult[o]
-                else:
-                    if off > out_uncond.shape[0]:
-                        raise Exception(f"Batch offset must be smaller than the batch size. Negative conditioning offset was {off} but the batch size was {out_uncond.shape[0]}")
-                    out_uncond[off:off+1,:,area[o][2]:area[o][0] + area[o][2],area[o][3]:area[o][1] + area[o][3]] += output[o] * mult[o]
-                    out_uncond_count[off:off+1,:,area[o][2]:area[o][0] + area[o][2],area[o][3]:area[o][1] + area[o][3]] += mult[o]
-
-        del mult
-
-    out_cond /= out_count
-    del out_count
-    out_uncond /= out_uncond_count
-    del out_uncond_count
-    return out_cond, out_uncond
->>>>>>> 7b60a326
 
 def cfg_function(model, cond_pred, uncond_pred, cond_scale, x, timestep, model_options={}, cond=None, uncond=None):
     if "sampler_cfg_function" in model_options:
@@ -495,21 +363,11 @@
         cfg_result = x - model_options["sampler_cfg_function"](args)
     else:
         cfg_result = uncond_pred + (cond_pred - uncond_pred) * cond_scale
-<<<<<<< HEAD
 
     for fn in model_options.get("sampler_post_cfg_function", []):
         args = {"denoised": cfg_result, "cond": cond, "uncond": uncond, "model": model, "uncond_denoised": uncond_pred, "cond_denoised": cond_pred,
                 "sigma": timestep, "model_options": model_options, "input": x}
         cfg_result = fn(args)
-=======
-
-    for fn in model_options.get("sampler_post_cfg_function", []):
-        args = {"denoised": cfg_result, "cond": cond, "uncond": uncond, "model": model, "uncond_denoised": uncond_pred, "cond_denoised": cond_pred,
-                "sigma": timestep, "model_options": model_options, "input": x}
-        cfg_result = fn(args)
-
-    return cfg_result
->>>>>>> 7b60a326
 
     return cfg_result
 
@@ -520,18 +378,10 @@
         uncond_ = None
     else:
         uncond_ = uncond
-<<<<<<< HEAD
 
     conds = [cond, uncond_]
     out = calc_cond_batch(model, conds, x, timestep, model_options)
     return cfg_function(model, out[0], out[1], cond_scale, x, timestep, model_options=model_options, cond=cond, uncond=uncond_)
-=======
-
-    conds = [cond, uncond_]
-    out = calc_cond_batch(model, conds, x, timestep, model_options)
-    return cfg_function(model, out[0], out[1], cond_scale, x, timestep, model_options=model_options, cond=cond, uncond=uncond_)
-
->>>>>>> 7b60a326
 
 
 class KSamplerX0Inpaint:
